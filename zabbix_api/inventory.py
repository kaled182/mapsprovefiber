--- conflicted
+++ resolved
@@ -10,120 +10,10 @@
 from .decorators import handle_api_errors
 from .guards import diagnostics_guard, staff_guard
 from .services.zabbix_service import zabbix_request as _zabbix_request
-<<<<<<< HEAD
-from .services.fiber_status import (
-    get_oper_status_from_port,
-    combine_cable_status as service_combine_cable_status,
-)
-=======
->>>>>>> 6bc6e6bb
-from .usecases import inventory as inventory_uc
-from .usecases import fibers as fiber_uc
-from .usecases.fibers import FiberUseCaseError, FiberValidationError
-from .usecases.inventory import (
-    InventoryNotFound,
-    InventoryUseCaseError,
-    InventoryValidationError,
-)
-from .inventory_fibers import (
-    api_import_fiber_kml,
-    api_cable_value_mapping_status,
-    import_kml_modal,
-    api_fiber_cables,
-    api_fiber_detail,
-    fetch_interface_status,
-    combine_cable_status as fiber_combine_cable_status,
-    api_fiber_live_status,
-    api_fibers_live_status_all,
-    api_fibers_refresh_status,
-)
-
-logger = logging.getLogger(__name__)
-combine_cable_status = fiber_combine_cable_status
-zabbix_request = _zabbix_request
-
-
-def _call_zabbix_request(method, params=None, **kwargs):
-    return zabbix_request(method, params, **kwargs)
-
-
-inventory_uc.ZABBIX_REQUEST = _call_zabbix_request
-
-
-@login_required
-@handle_api_errors
-def api_update_cable_oper_status(request, cable_id):
-    """
-    Atualiza o status operacional de um cabo de fibra,
-    consultando as portas associadas via Zabbix.
-    """
-    try:
-<<<<<<< HEAD
-        cable = (
-            FiberCable.objects.select_related(
-                "origin_port__device", "destination_port__device"
-            ).get(id=cable_id)
-        )
-    except FiberCable.DoesNotExist:
-        return JsonResponse({"error": "FiberCable não encontrado"}, status=404)
-
-    origin_port = cable.origin_port
-    dest_port = cable.destination_port
-
-    # Coleta status das portas
-    status_origin, raw_origin, meta_origin = get_oper_status_from_port(origin_port)
-    status_dest, raw_dest, meta_dest = get_oper_status_from_port(dest_port)
-
-    meta_origin["port_id"] = origin_port.id
-    meta_origin["port_name"] = origin_port.name
-    meta_origin["device_name"] = origin_port.device.name
-
-    meta_dest["port_id"] = dest_port.id
-    meta_dest["port_name"] = dest_port.name
-    meta_dest["device_name"] = dest_port.device.name
-
-    origin_optical = _fetch_port_optical_snapshot(origin_port)
-    dest_optical = _fetch_port_optical_snapshot(dest_port)
-
-    # Combina status geral do cabo
-    status = service_combine_cable_status(status_origin, status_dest)
-    previous_status = cable.status
-
-    # Atualiza e registra evento se houve alteração
-    if status != previous_status:
-        cable.update_status(status)
-        FiberEvent.objects.create(
-            fiber=cable,
-            previous_status=previous_status,
-            new_status=status,
-            detected_reason=(
-                f"zabbix-oper-status:origin={meta_origin.get('method')},"
-                f"dest={meta_dest.get('method')}"
-            ),
-        )
-
-    return JsonResponse(
-        {
-            "cable_id": cable.id,
-            "status": status,
-            "origin_status": status_origin,
-            "origin_raw": raw_origin,
-            "origin_meta": meta_origin,
-            "origin_optical": origin_optical,
-            "destination_status": status_dest,
-            "destination_raw": raw_dest,
-            "destination_meta": meta_dest,
-            "destination_optical": dest_optical,
-            "updated": status != previous_status,
-            "previous_status": previous_status,
-        }
-    )
-=======
         payload = fiber_uc.update_cable_oper_status(cable_id)
     except fiber_uc.FiberNotFound as exc:
         return JsonResponse({"error": str(exc)}, status=404)
     return JsonResponse(payload)
->>>>>>> 6bc6e6bb
 
 
 @require_GET

[pytest]

# =============================================================================
# CONFIGURAÇÃO BASE DO PYTEST
# =============================================================================

DJANGO_SETTINGS_MODULE = settings.test

# Opções de execução padrão
addopts =
    -v
    --tb=short
    --strict-markers
    --strict-config
    -x
    --disable-warnings
    --durations=10
    -ra

# Avisos a ignorar
filterwarnings =
    ignore::DeprecationWarning
    ignore::UserWarning
    ignore::PendingDeprecationWarning

# =============================================================================
# MARKERS (CATEGORIAS DE TESTE)
# =============================================================================

markers =
    slow: testes lentos (executar com --slow ou -m "slow")
    integration: testes de integração (requer serviços externos)
    unit: testes unitários (isolados e rápidos)
    db: testes que usam banco de dados
    celery: testes de tarefas Celery
    zabbix: testes da integração Zabbix
    maps: testes de mapas/geolocalização
    api: testes de API REST
    auth: testes de autenticação/autorização
    security: testes de segurança
    views: testes de views Django
    models: testes de models Django
    forms: testes de forms Django
    middleware: testes de middleware

# =============================================================================
# DESCOBERTA DE TESTES
# =============================================================================

testpaths =
    tests
    core/tests
    maps_view/tests
    routes_builder/tests
    setup_app/tests
    zabbix_api/tests

python_files =
    test_*.py
    *_test.py
    *_tests.py

python_classes =
    Test*
    *Test

python_functions =
    test_*

# Diretórios ignorados
norecursedirs =
    .git
    .pytest_cache
    __pycache__
    *.egg-info
    build
    dist
    node_modules
    .venv
    venv
    media
    staticfiles

# =============================================================================
# LOG CLI (opcional)
# =============================================================================

log_cli = false
log_cli_level = INFO
log_cli_format = %(asctime)s [%(levelname)8s] %(name)s: %(message)s
log_cli_date_format = %Y-%m-%d %H:%M:%S
<<<<<<< HEAD
=======

>>>>>>> 6bc6e6bb
<|MERGE_RESOLUTION|>--- conflicted
+++ resolved
@@ -88,8 +88,4 @@
 log_cli = false
 log_cli_level = INFO
 log_cli_format = %(asctime)s [%(levelname)8s] %(name)s: %(message)s
-log_cli_date_format = %Y-%m-%d %H:%M:%S
-<<<<<<< HEAD
-=======
-
->>>>>>> 6bc6e6bb
+log_cli_date_format = %Y-%m-%d %H:%M:%S